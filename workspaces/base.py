--- conflicted
+++ resolved
@@ -19,13 +19,10 @@
         self.work_dir = Path.cwd()
         print("Working directory: {}".format(self.work_dir))
         self.cfg = cfg
-<<<<<<< HEAD
-        self.device = torch.device(cfg.experiment.device)
+        self.device = torch.device(cfg.experiment.device) if torch.cuda.is_available() else torch.device("cpu")
+        if self.cfg.experiment.data_parallel and self.device == torch.device("cpu"):
+            raise ValueError("Data parallel is not supported on CPU")
         utils.set_seed_everywhere(cfg.experiment.seed)
-=======
-        self.device = torch.device(cfg.device) if torch.cuda.is_available() else torch.device("cpu")
-        utils.set_seed_everywhere(cfg.seed)
->>>>>>> d04af39a
         self.helper_procs = []
 
         self.env = gym.make(cfg.env.gym_name)
@@ -154,16 +151,7 @@
         with utils.eval_mode(
             self.action_ae, self.obs_encoding_net, self.state_prior, no_grad=True
         ):
-<<<<<<< HEAD
-            obs = (
-                torch.from_numpy(obs)
-                .float()
-                .to(self.cfg.experiment.device)
-                .unsqueeze(0)
-            )
-=======
             obs = torch.from_numpy(obs).float().to(self.device).unsqueeze(0)
->>>>>>> d04af39a
             enc_obs = self.obs_encoding_net(obs).squeeze(0)
             enc_obs = einops.repeat(
                 enc_obs, "obs -> batch obs", batch=self.cfg.experiment.action_batch_size
@@ -246,7 +234,7 @@
     def snapshot(self):
         return (
             Path(self.cfg.model.load_dir or self.work_dir)
-            / f"snapshot_{self.cfg.model.cv_run_idx}.pt"
+            / f"snapshot_{self.cfg.experiment.cv_run_idx}.pt"
         )
 
     def load_snapshot(self):
@@ -257,11 +245,7 @@
         for k, v in payload.items():
             if k in keys_to_load:
                 loaded_keys.append(k)
-<<<<<<< HEAD
-                self.__dict__[k] = v.to(self.cfg.experiment.device)
-=======
                 self.__dict__[k] = v.to(self.device)
->>>>>>> d04af39a
 
         if len(loaded_keys) != len(keys_to_load):
             raise ValueError(
